--- conflicted
+++ resolved
@@ -65,22 +65,12 @@
         acquis_values[std_mask] = std[std_mask] * (
             Z * stats.norm.cdf(Z) + stats.norm.pdf(Z))
     else:
-<<<<<<< HEAD
-        raise ValueError('acquisition_function not implemented yet :', func)
-
-    if acquisition_func.shape == (1, 1):
-        return acquisition_func[0]
-
-    return acquisition_func
-=======
-        raise ValueError(
-            'acquisition_function not implemented yet : '
-            + acq)
+        raise ValueError('acquisition_function not implemented yet :' + acq)
 
     if acquis_values.shape == (1, 1):
         return acquis_values[0]
+
     return acquis_values
->>>>>>> e608dc23
 
 
 def gp_minimize(func, bounds=None, search="sampling", random_state=None,
@@ -183,6 +173,7 @@
             acquis = acquisition_func(sampling, gpr, np.min(func_val), acq)
             best_arg = np.argmin(acquis)
             best_x = sampling[best_arg]
+
         elif search == "lbfgs":
             init = rng.rand(num_params)
             best_x, _, _ = fmin_l_bfgs_b(
