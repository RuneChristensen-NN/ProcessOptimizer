--- conflicted
+++ resolved
@@ -8,10 +8,10 @@
 with open(path.join(this_directory, "README.md"), encoding="utf-8") as f:
     long_description = f.read()
 
-<<<<<<< HEAD
+
 setup(
     name="ProcessOptimizer",
-    version="0.9.0",
+    version="0.9.2",
     description="Sequential model-based optimization toolbox \
     (forked from scikit-optimize)",
     url="https://github.com/novonordisk-research/ProcessOptimizer",
@@ -39,52 +39,17 @@
     ],
     extras_require={
         "browniebee": [
-            "numpy==1.23.3",
-            "matplotlib==3.5.3",
-            "scipy==1.9.1",
-            "scikit-learn==1.1.2",
+            "bokeh==3.1.1",
+            "deap==1.4.1",
+            "matplotlib==3.7.2",
+            "numpy==1.24.4",
+            "pyYAML==6.0.1",
+            "scikit-learn==1.3.0",
+            "scipy==1.10.1",
             "six==1.16.0",
-            "deap==1.3.3",
-            "pyYAML==6.0",
-            "bokeh==2.4.3",
-            "tornado==6.2",
+            "tornado==6.3.3",
         ]
     },
     long_description=long_description,
     long_description_content_type="text/markdown",
-)
-=======
-setup(name='ProcessOptimizer',
-      version='0.9.2',
-      description='Sequential model-based optimization toolbox \
-    (forked from scikit-optimize)',
-      url='https://github.com/novonordisk-research/ProcessOptimizer',
-      license='BSD',
-      author='Novo Nordisk, Research & Early Development',
-      packages=[
-          'ProcessOptimizer',
-          'ProcessOptimizer.learning',
-          'ProcessOptimizer.model_systems',
-          'ProcessOptimizer.optimizer',
-          'ProcessOptimizer.space',
-          'ProcessOptimizer.utils',
-          'ProcessOptimizer.learning.gaussian_process'
-          ],
-      install_requires=['numpy', 'matplotlib', 'scipy', 'bokeh',
-                        'scikit-learn>=0.24.2', 'six', 'deap', 'pyYAML'],
-      extras_require={
-          "browniebee": ['bokeh==3.1.1',
-                         'deap==1.4.1',
-                         'matplotlib==3.7.2',
-                         'numpy==1.24.4',
-                         'pyYAML==6.0.1',
-                         'scikit-learn==1.3.0',
-                         'scipy==1.10.1',
-                         'six==1.16.0',
-                         'tornado==6.3.3',
-                         ]
-          },
-      long_description=long_description,
-      long_description_content_type='text/markdown'
-      )
->>>>>>> 163ce9a8
+)