# Release history

<<<<<<< HEAD
## Version 0.3.0
=======
## Version 0.6

Highly composite six.

### New features

* `plot_regret` function for plotting the cumulative regret; 
The purpose of such plot is to access how much an optimizer 
is effective at picking good points.
* `CheckpointSaver` that can be used to save a 
checkpoint after each iteration with skopt.dump
* `Space.from_yaml()`
 to allow for external file to define Space parameters

### Bug fixes

* Fixed numpy broadcasting issues in gaussian_ei, gaussian_pi 
* Fixed build with newest scikit-learn 
* Use native python types inside BayesSearchCV
* Include fit_params in BayesSearchCV refit 

### Maintenance

* Added `versioneer` support, to reduce changes with new version of the `skopt`

## Version 0.5.2

### Bug fixes

* Separated `n_points` from `n_jobs` in `BayesSearchCV`.
* Dimensions now support boolean np.arrays.

### Maintenance

* `matplotlib` is now an optional requirement (install with `pip install 'scikit-optimize[plots]'`)

## Version 0.5

High five!

### New features

* Single element dimension definition, which can be used to
fix the value of a dimension during optimization.
* `total_iterations` property of `BayesSearchCV` that
counts total iterations needed to explore all subspaces.
* Add iteration event handler for `BayesSearchCV`, useful
for early stopping inside `BayesSearchCV` search loop.
* added `utils.use_named_args` decorator to help with unpacking named dimensions
when calling an objective function.

### Bug fixes

* Removed redundant estimator fitting inside `BayesSearchCV`.
* Fixed the log10 transform for Real dimensions that would lead to values being
  out of bounds.

## Version 0.4

Go forth!
>>>>>>> db806ac9

### New features
* Constraints

## Version 0.2.0

### New features
* Interactive bokeh GUI for plotting the objective function

## Version 0.0.2

### New features
* Support for using categorical values when plotting objective.

## Version 0.0.1

### New features
* Support for not using partial dependence when plotting objective.
* Support for choosing the values of other parameters when calculating dependence plots
* Support for choosing other minimum search algorithms for the red lines and dots in objective plots<|MERGE_RESOLUTION|>--- conflicted
+++ resolved
@@ -1,86 +1,80 @@
 # Release history
 
-<<<<<<< HEAD
-## Version 0.3.0
-=======
-## Version 0.6
+## Version 0.4.0
 
-Highly composite six.
+Merged darnr's scikit-optimize fork into ProcessOptimizer. Here is their changelog:
 
 ### New features
 
-* `plot_regret` function for plotting the cumulative regret; 
-The purpose of such plot is to access how much an optimizer 
-is effective at picking good points.
-* `CheckpointSaver` that can be used to save a 
-checkpoint after each iteration with skopt.dump
-* `Space.from_yaml()`
- to allow for external file to define Space parameters
+- `plot_regret` function for plotting the cumulative regret;
+  The purpose of such plot is to access how much an optimizer
+  is effective at picking good points.
+- `CheckpointSaver` that can be used to save a
+  checkpoint after each iteration with skopt.dump
+- `Space.from_yaml()`
+  to allow for external file to define Space parameters
 
 ### Bug fixes
 
-* Fixed numpy broadcasting issues in gaussian_ei, gaussian_pi 
-* Fixed build with newest scikit-learn 
-* Use native python types inside BayesSearchCV
-* Include fit_params in BayesSearchCV refit 
+- Fixed numpy broadcasting issues in gaussian_ei, gaussian_pi
+- Fixed build with newest scikit-learn
+- Use native python types inside BayesSearchCV
+- Include fit_params in BayesSearchCV refit
 
 ### Maintenance
 
-* Added `versioneer` support, to reduce changes with new version of the `skopt`
-
-## Version 0.5.2
+- Added `versioneer` support, to reduce changes with new version of the `skopt`
 
 ### Bug fixes
 
-* Separated `n_points` from `n_jobs` in `BayesSearchCV`.
-* Dimensions now support boolean np.arrays.
+- Separated `n_points` from `n_jobs` in `BayesSearchCV`.
+- Dimensions now support boolean np.arrays.
 
 ### Maintenance
 
-* `matplotlib` is now an optional requirement (install with `pip install 'scikit-optimize[plots]'`)
-
-## Version 0.5
+- `matplotlib` is now an optional requirement (install with `pip install 'scikit-optimize[plots]'`)
 
 High five!
 
 ### New features
 
-* Single element dimension definition, which can be used to
-fix the value of a dimension during optimization.
-* `total_iterations` property of `BayesSearchCV` that
-counts total iterations needed to explore all subspaces.
-* Add iteration event handler for `BayesSearchCV`, useful
-for early stopping inside `BayesSearchCV` search loop.
-* added `utils.use_named_args` decorator to help with unpacking named dimensions
-when calling an objective function.
+- Single element dimension definition, which can be used to
+  fix the value of a dimension during optimization.
+- `total_iterations` property of `BayesSearchCV` that
+  counts total iterations needed to explore all subspaces.
+- Add iteration event handler for `BayesSearchCV`, useful
+  for early stopping inside `BayesSearchCV` search loop.
+- added `utils.use_named_args` decorator to help with unpacking named dimensions
+  when calling an objective function.
 
 ### Bug fixes
 
-* Removed redundant estimator fitting inside `BayesSearchCV`.
-* Fixed the log10 transform for Real dimensions that would lead to values being
+- Removed redundant estimator fitting inside `BayesSearchCV`.
+- Fixed the log10 transform for Real dimensions that would lead to values being
   out of bounds.
 
-## Version 0.4
-
-Go forth!
->>>>>>> db806ac9
+## Version 0.3.0
 
 ### New features
-* Constraints
+
+- Added constrained parameters
 
 ## Version 0.2.0
 
 ### New features
-* Interactive bokeh GUI for plotting the objective function
+
+- Interactive bokeh GUI for plotting the objective function
 
 ## Version 0.0.2
 
 ### New features
-* Support for using categorical values when plotting objective.
+
+- Support for using categorical values when plotting objective.
 
 ## Version 0.0.1
 
 ### New features
-* Support for not using partial dependence when plotting objective.
-* Support for choosing the values of other parameters when calculating dependence plots
-* Support for choosing other minimum search algorithms for the red lines and dots in objective plots+
+- Support for not using partial dependence when plotting objective.
+- Support for choosing the values of other parameters when calculating dependence plots
+- Support for choosing other minimum search algorithms for the red lines and dots in objective plots